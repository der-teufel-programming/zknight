const VM = @This();

constants: []const Value = &.{},
variables: []Value = &.{},
blocks: []const []const Instr = &.{},
code: []const Instr = &.{},
stack: std.ArrayListUnmanaged(Value) = .{},
rand: std.Random,
gpa: Allocator,
instr_idx: usize = 0,

pub fn init(gpa: Allocator, r: std.Random) VM {
    return .{
        .gpa = gpa,
        .rand = r,
    };
}

pub fn deinit(self: *VM) void {
    for (self.constants) |c| {
        c.free(self.gpa);
    }
    self.gpa.free(self.constants);

    for (self.variables) |v| {
        v.free(self.gpa);
    }
    self.gpa.free(self.variables);

    for (self.blocks) |blk| {
        self.gpa.free(blk);
    }
    self.gpa.free(self.blocks);

    for (self.stack.items) |v| {
        v.free(self.gpa);
    }
    self.stack.deinit(self.gpa);

    self.gpa.free(self.code);
}

fn push(self: *VM, value: Value) !void {
    try self.stack.append(self.gpa, value);
}

fn last(self: *VM, default: Value.Type) !*Value {
    if (self.stack.items.len == 0) {
        try self.push(switch (default) {
            .number => .{ .number = 0 },
            .string => try self.emptyString(),
            .list => try self.emptyList(),
            .bool => .{ .bool = false },
            .block => unreachable,
            .null => .null,
        });
    }
    return &self.stack.items[self.stack.items.len - 1];
}

pub fn execute(self: *VM, output: anytype, input: anytype) !?u8 {
    // const log = std.log.scoped(.execute);
    while (self.instr_idx < self.code.len) : (self.instr_idx += 1) {
        const instr = self.code[self.instr_idx];
        // log.debug("[{}]: {}", .{ self.instr_idx, instr });
        switch (instr) {
            .nop => {},
            .invalid => return 255,
            .true,
            .false,
            => try self.push(.{ .bool = (instr == .true) }),
            .null => try self.push(.null),
            .empty_list => try self.push(try self.emptyList()),
            .call => {
                const block_idx = self.stack.popOrNull() orelse {
                    if (sanitize) return 250;
                    continue;
                };
                defer block_idx.free(self.gpa);
                if (sanitize) {
                    if (block_idx != .block) return 255;
                }
                var block = self.blocks[block_idx.block];
                const index = self.instr_idx;
                std.mem.swap([]const Instr, &self.code, &block);
                self.instr_idx = 0;
                defer std.mem.swap([]const Instr, &self.code, &block);
                defer self.instr_idx = index;
                const exit_code = try self.execute(output, input);
                if (exit_code != null) {
                    return exit_code;
                }
            },
            .quit => {
                const value: Value = self.stack.popOrNull() orelse .{ .number = 0 };
                defer value.free(self.gpa);

                if (sanitize) {
                    if (value == .block) return error.BlockNotAllowed;
                }

                return @intCast(value.toNumber());
            },
            .length => {
                const value: Value = self.stack.popOrNull() orelse try self.emptyList();
                defer value.free(self.gpa);

                if (sanitize) {
                    if (value == .block) return error.BlockNotAllowed;
                }

                try self.push(value.len());
            },
            .not => {
                var value: *Value = try self.last(.bool);
                if (sanitize) {
                    if (value.* == .block) return error.BlockNotAllowed;
                }

                try value.mutate(.bool, self.gpa);
                value.bool = !value.bool;
            },
            .negate => {
                var value: *Value = try self.last(.bool);
                if (sanitize) {
                    if (value.* == .block) return error.BlockNotAllowed;
                }
                try value.mutate(.number, self.gpa);
                value.number = -value.number;
            },
            .ascii => {
                const value: Value = self.stack.popOrNull() orelse try self.emptyString();
                defer value.free(self.gpa);

                switch (value) {
                    .number => |number| try self.push(
                        .{
                            .string = try self.gpa.dupe(u8, &.{@truncate(@abs(number))}),
                        },
                    ),
                    .string => |string| try self.push(.{ .number = string[0] }),
                    else => if (sanitize) return error.BadAscii,
                }
            },
            .box => {
                const value: Value = self.stack.popOrNull() orelse .{ .number = 0 };
                try self.push(.{ .list = try self.gpa.dupe(Value, &.{value}) });
            },
            .head => {
                const value: Value = self.stack.popOrNull() orelse try self.emptyString();
                defer value.free(self.gpa);

                var head: Value = undefined;
                switch (value) {
                    .string => |string| head = .{ .string = try self.gpa.dupe(u8, string[0..1]) },
                    .list => |list| head = try list[0].dupe(self.gpa),
                    else => if (sanitize) return 255,
                }
                try self.push(head);
            },
            .tail => {
                const value: Value = self.stack.popOrNull() orelse try self.emptyString();
                defer value.free(self.gpa);

                switch (value) {
                    .string => |string| try self.push(.{ .string = try self.gpa.dupe(u8, string[1..]) }),
                    .list => |list| {
                        const new_list = try self.gpa.alloc(Value, list.len - 1);
                        for (list[1..], new_list) |val, *v| {
                            v.* = try val.dupe(self.gpa);
                        }
                        try self.push(.{ .list = new_list });
                    },
                    else => return error.BadTail,
                }
            },
            .add => {
                const arg2: Value = self.stack.popOrNull() orelse .{ .number = 0 };
                defer arg2.free(self.gpa);
                const arg1: Value = self.stack.popOrNull() orelse .{ .number = 0 };
                defer arg1.free(self.gpa);

                if (sanitize) {
                    if (arg1 == .block or arg2 == .block) return 255;
                }

                switch (arg1) {
                    .number => |number| try self.push(.{ .number = number + arg2.toNumber() }),
                    .string => |string| {
                        const str2 = try arg2.toString(self.gpa);
                        defer self.gpa.free(str2);
                        try self.push(
                            .{ .string = try std.mem.concat(self.gpa, u8, &.{ string, str2 }) },
                        );
                    },
                    .list => |list| {
                        const list2 = try arg2.toList(self.gpa);
                        defer self.gpa.free(list2);
                        const new_list = try self.gpa.alloc(Value, list.len + list2.len);
                        for (new_list[0..list.len], list) |*nv, v| {
                            nv.* = try v.dupe(self.gpa);
                        }
                        for (new_list[list.len..], list2) |*nv, v| {
                            nv.* = try v.dupe(self.gpa);
                        }
                        try self.push(
                            .{ .list = new_list },
                        );
                    },
                    else => return error.BadAdd,
                }
            },
            .sub => {
                const arg2: Value = self.stack.popOrNull() orelse .{ .number = 0 };
                defer arg2.free(self.gpa);
                const arg1: Value = self.stack.popOrNull() orelse .{ .number = 0 };
                defer arg1.free(self.gpa);

                if (sanitize) {
                    if (arg1 == .block or arg2 == .block) return error.BlockNotAllowed;

                    if (arg1 != .number) return error.BadSub;
                }

                try self.push(.{ .number = arg1.toNumber() - arg2.toNumber() });
            },
            .mult => {
                const arg2: Value = self.stack.popOrNull() orelse .{ .number = 0 };
                defer arg2.free(self.gpa);
                const arg1: Value = self.stack.popOrNull() orelse .{ .number = 0 };
                defer arg1.free(self.gpa);

                if (sanitize) {
                    if (arg1 == .block or arg2 == .block) return error.BlockNotAllowed;
                }

                switch (arg1) {
                    .number => |number| try self.push(.{ .number = number * arg2.toNumber() }),
                    .string => |string| {
                        const str2 = arg2.toNumber();
                        var value_builder = std.ArrayList([]const u8).init(self.gpa);
                        defer value_builder.deinit();
                        try value_builder.appendNTimes(string, @intCast(str2));
                        try self.push(.{ .string = try std.mem.concat(self.gpa, u8, value_builder.items) });
                    },
                    .list => |list| {
                        const str2: usize = @intCast(arg2.toNumber());
                        var value_builder = std.ArrayList([]const Value).init(self.gpa);
                        defer value_builder.deinit();
                        try value_builder.appendNTimes(list, @intCast(str2));
                        const new_list = try self.gpa.alloc(Value, list.len * str2);
                        for (new_list, 0..) |*new, idx| {
                            new.* = try list[idx % list.len].dupe(self.gpa);
                        }
                        try self.push(.{ .list = new_list });
                    },
                    else => return error.BadMult,
                }
            },
            .mod => {
                const arg2: Value = self.stack.popOrNull() orelse .{ .number = 0 };
                defer arg2.free(self.gpa);
                const arg1: Value = self.stack.popOrNull() orelse .{ .number = 0 };
                defer arg1.free(self.gpa);

                if (sanitize) {
                    const num2 = arg2.toNumber();
                    if (arg1 != .number or num2 == 0) return 255;
                    const num1 = arg1.toNumber();
                    if (num1 < 0 or num2 < 0) return 255;
                }
                var result: Value = undefined;

                switch (arg1) {
                    .number => |number| result = .{ .number = std.math.mod(isize, number, arg2.toNumber()) catch return 255 },
                    else => if (sanitize) return 255,
                }
                try self.push(result);
            },
            .div => {
                const arg2: Value = self.stack.popOrNull() orelse .{ .number = 0 };
                defer arg2.free(self.gpa);
                const arg1: Value = self.stack.popOrNull() orelse .{ .number = 0 };
                defer arg1.free(self.gpa);

                if (sanitize) {
                    const num2 = arg2.toNumber();
                    if (arg1 != .number or num2 == 0) return 255;
                }
                var result: Value = undefined;
                switch (arg1) {
                    .number => |number| result = .{ .number = std.math.divTrunc(isize, number, arg2.toNumber()) catch 0 },
                    else => if (sanitize) return 255,
                }
                try self.push(result);
            },
            .exp => {
                const arg2: Value = self.stack.popOrNull() orelse .{ .number = 0 };
                defer arg2.free(self.gpa);
                const arg1: Value = self.stack.popOrNull() orelse .{ .number = 0 };
                defer arg1.free(self.gpa);

                if (sanitize) {
                    if (arg1 == .block or arg2 == .block) return 255;
                }

                switch (arg1) {
                    .number => |number1| {
                        const number2 = arg2.toNumber();
                        if (sanitize) {
                            if (number1 == 0 and number2 < 0) return 255;
                        }
                        try self.push(.{ .number = std.math.powi(isize, number1, number2) catch 0 });
                    },
                    .list => |list1| {
                        if (list1.len == 0) {
                            try self.push(try self.emptyString());
                        } else {
                            const string2 = try arg2.toString(self.gpa);
                            defer self.gpa.free(string2);
                            var list_strings = try self.gpa.alloc([]const u8, list1.len);
                            defer self.gpa.free(list_strings);

                            for (list1, 0..) |elem, idx| {
                                list_strings[idx] = try elem.toString(self.gpa);
                            }
                            defer {
                                for (list_strings) |str| {
                                    self.gpa.free(str);
                                }
                            }
                            const res = try std.mem.join(self.gpa, string2, list_strings);
                            try self.push(.{ .string = res });
                        }
                    },
                    else => return error.BadExp,
                }
            },
            .drop => if (self.stack.popOrNull()) |val| val.free(self.gpa),
            .dupe => {
                const value: Value = self.stack.getLastOrNull() orelse .{ .number = 0 };
                try self.push(try value.dupe(self.gpa));
            },
            .jump => |jump_idx| self.instr_idx = jump_idx,
            .cond => |cond_idx| {
                const condition: Value = self.stack.popOrNull() orelse .{ .bool = false };
                defer condition.free(self.gpa);

                if (sanitize) {
                    if (condition == .block) return error.BlockNotAllowed;
                }
                if (!condition.toBool()) {
                    self.instr_idx = cond_idx;
                }
            },
            .load_variable => |var_idx| try self.push(try self.variables[var_idx].dupe(self.gpa)),
            .store_variable => |var_idx| {
                self.variables[var_idx].free(self.gpa);
                self.variables[var_idx] = try self.stack.getLast().dupe(self.gpa);
            },
            .block => |blk_idx| try self.push(.{ .block = blk_idx }),
            .constant => |const_idx| try self.push(try self.constants[const_idx].dupe(self.gpa)),
            .output => {
                const arg: Value = self.stack.popOrNull() orelse try self.emptyString();
                defer arg.free(self.gpa);

                if (sanitize) {
                    if (arg == .block) return 255;
                }

                const string = try arg.toString(self.gpa);
                defer self.gpa.free(string);

                const backslash_end = if (string.len == 0) false else string[string.len - 1] == '\\';
                var writer = output.writer();
                if (backslash_end) {
                    try writer.writeAll(string[0 .. string.len - 1]);
                } else {
                    try writer.writeAll(string);
                    try writer.writeByte('\n');
                }
                try output.flush();
                try self.push(.null);
            },
            .dump => {
                const arg: Value = self.stack.getLastOrNull() orelse .null;

                const writer = output.writer();
                try arg.dump(writer);
                try output.flush();
            },
            .less => {
                const arg2: Value = self.stack.popOrNull() orelse .{ .number = 0 };
                defer arg2.free(self.gpa);
                const arg1: Value = self.stack.popOrNull() orelse .{ .number = 0 };
                defer arg1.free(self.gpa);

                if (sanitize) {
                    if (arg1 != .number and arg1 != .bool and arg1 != .string and arg1 != .list) return 255;
                    if (arg2 == .block) return 255;
                }

                try self.push(.{ .bool = (try arg1.order(arg2, self.gpa)) == .lt });
            },
            .greater => {
                const arg2: Value = self.stack.popOrNull() orelse .{ .number = 0 };
                defer arg2.free(self.gpa);
                const arg1: Value = self.stack.popOrNull() orelse .{ .number = 0 };
                defer arg1.free(self.gpa);

                if (sanitize) {
                    if (arg1 != .number and arg1 != .bool and arg1 != .string and arg1 != .list) return 255;
                    if (arg2 == .block) return 255;
                }

                try self.push(.{ .bool = (try arg1.order(arg2, self.gpa)) == .gt });
            },
            .equal => {
                const arg2: Value = self.stack.popOrNull() orelse .{ .number = 0 };
                defer arg2.free(self.gpa);
                const arg1: Value = self.stack.popOrNull() orelse .{ .number = 0 };
                defer arg1.free(self.gpa);

                if (sanitize) {
                    if (arg1 == .block or arg2 == .block) return 255;
                }

                try self.push(.{ .bool = arg1.equals(arg2) });
            },
            .andthen => {
                const arg2: Value = self.stack.popOrNull() orelse .{ .number = 0 };
                const arg1: Value = self.stack.popOrNull() orelse .{ .number = 0 };

                if (sanitize) {
                    if (arg1 == .block or arg2 == .block) return 255;
                }

                if (!arg1.toBool()) {
                    arg2.free(self.gpa);
                    try self.push(arg1);
                } else {
                    arg1.free(self.gpa);
                    try self.push(arg2);
                }
            },
            .orthen => {
                const arg2: Value = self.stack.popOrNull() orelse .{ .number = 0 };
                const arg1: Value = self.stack.popOrNull() orelse .{ .number = 0 };

                if (sanitize) {
                    if (arg1 == .block or arg2 == .block) return 255;
                }

                if (arg1.toBool()) {
                    arg2.free(self.gpa);
                    try self.push(arg1);
                } else {
                    arg1.free(self.gpa);
                    try self.push(arg2);
                }
            },
            .prompt => {
                var input_buffer = std.ArrayList(u8).init(self.gpa);
                defer input_buffer.deinit();

                const input_stream = input_buffer.writer();
                var was_eof = false;
                input.streamUntilDelimiter(input_stream, '\n', null) catch |err| {
                    switch (err) {
                        error.EndOfStream => was_eof = true,
                        else => return err,
                    }
                };

                if (input_buffer.items.len == 0 and was_eof) {
                    try self.push(.null);
                } else {
                    const trimmed = std.mem.trimRight(u8, input_buffer.items, "\r");
                    try self.push(.{ .string = try self.gpa.dupe(u8, trimmed) });
                }
            },
            .random => {
                try self.push(.{ .number = self.rand.intRangeAtMost(isize, 0, std.math.maxInt(isize)) });
            },
            .get => {
                const len_arg: Value = self.stack.popOrNull() orelse .{ .number = 0 };
                defer len_arg.free(self.gpa);
                const idx_arg: Value = self.stack.popOrNull() orelse .{ .number = 0 };
                defer idx_arg.free(self.gpa);
                const arg: Value = self.stack.popOrNull() orelse try self.emptyList();
                defer arg.free(self.gpa);

                if (sanitize) {
                    if (len_arg == .block or idx_arg == .block or arg == .block) return 255;
                }

                const len: usize = @intCast(len_arg.toNumber());
                const idx: usize = @intCast(idx_arg.toNumber());
                switch (arg) {
                    .list => |list| {
                        const new_list = try self.gpa.alloc(Value, len);
                        for (new_list, list[idx..][0..len]) |*nv, v| {
                            nv.* = try v.dupe(self.gpa);
                        }
                        try self.push(.{ .list = new_list });
                    },
                    .string => |string| {
                        const new_string = string[idx..][0..len];
                        try self.push(.{ .string = try self.gpa.dupe(u8, new_string) });
                    },
                    else => return error.BadGet,
                }
            },
            .set => {
                const new: Value = self.stack.popOrNull() orelse .{ .number = 0 };
                defer new.free(self.gpa);
                const len_arg: Value = self.stack.popOrNull() orelse .{ .number = 0 };
                defer len_arg.free(self.gpa);
                const idx_arg: Value = self.stack.popOrNull() orelse .{ .number = 0 };
                defer idx_arg.free(self.gpa);
                const arg: Value = self.stack.popOrNull() orelse try self.emptyList();
                defer arg.free(self.gpa);

                if (sanitize) {
                    if (new == .block or len_arg == .block or idx_arg == .block or arg == .block) return 255;
                }

                const len: usize = @intCast(len_arg.toNumber());
                const idx: usize = @intCast(idx_arg.toNumber());
                switch (arg) {
                    .list => |list| {
                        const new_list_mid = try new.toList(self.gpa);
                        defer self.gpa.free(new_list_mid);
                        const new_len = new_list_mid.len;
                        const new_list = try self.gpa.alloc(
                            Value,
                            list.len - len + new_len,
                        );
                        for (new_list[0..idx], list[0..idx]) |*nv, v| {
                            nv.* = try v.dupe(self.gpa);
                        }
                        for (new_list[idx..][0..new_len], new_list_mid) |*nv, v| {
                            nv.* = try v.dupe(self.gpa);
                        }
                        for (new_list[idx + new_len ..], list[idx + len ..]) |*nv, v| {
                            nv.* = try v.dupe(self.gpa);
                        }
                        try self.push(.{ .list = new_list });
                    },
                    .string => |string| {
                        const new_string_one = string[0..idx];
                        const new_string_two = string[idx + len ..];
                        const new_string_mid = try new.toString(self.gpa);
                        defer self.gpa.free(new_string_mid);
                        const new_string = try std.mem.concat(
                            self.gpa,
                            u8,
                            &.{ new_string_one, new_string_mid, new_string_two },
                        );
                        try self.push(.{ .string = new_string });
                    },
                    else => return error.BadSet,
                }
            },
            // else => {
            //     std.log.debug("Implement {s} in execute", .{@tagName(instr)});
            //     return 255;
            // },
        }
    }
    return null;
}

inline fn emptyString(self: *VM) !Value {
    return .{ .string = try self.gpa.dupe(u8, "") };
}

inline fn emptyList(self: *VM) !Value {
    return .{ .list = try self.gpa.dupe(Value, &.{}) };
}

pub fn debugPrint(self: VM) void {
    std.debug.print("Code:\n", .{});
    for (self.code, 0..) |code, idx| {
        std.debug.print("{d:0>2}: ", .{idx});
        switch (code) {
            .load_variable,
            .store_variable,
            .block,
            => |load| std.debug.print("{s}({})\n", .{ @tagName(code), load }),
            .constant => |const_idx| {
                const c = self.constants[const_idx];
                std.debug.print("{s}({}) [", .{ @tagName(code), const_idx });
                c.debugPrint();
                std.debug.print("]\n", .{});
            },
            .loop,
            .cond,
            => |load| std.debug.print("{s}({})\n", .{ @tagName(code), load }),
            else => std.debug.print("{s}\n", .{@tagName(code)}),
        }
    }
    std.debug.print("Blocks [{}]\n", .{self.blocks.len});
    for (self.blocks, 0..) |blk, bidx| {
        std.debug.print("{d:0>2}:\n", .{bidx});
        for (blk, 0..) |code, idx| {
            std.debug.print("  {d:0>2}: ", .{idx});
            switch (code) {
                .load_variable,
                .store_variable,
                .block,
                => |load| std.debug.print("{s}({})\n", .{ @tagName(code), load }),
                .constant => |const_idx| {
                    const c = self.constants[const_idx];
                    std.debug.print("{s}({}) [", .{ @tagName(code), const_idx });
                    c.debugPrint();
                    std.debug.print("]\n", .{});
                },
                .loop,
                .cond,
                => |load| std.debug.print("{s}({})\n", .{ @tagName(code), load }),
                else => std.debug.print("{s}\n", .{@tagName(code)}),
            }
        }
    }
    std.debug.print("Constants [{}]\n", .{self.constants.len});
    for (self.constants, 0..) |constant, idx| {
        std.debug.print("{d:0>2}: ", .{idx});
        switch (constant) {
            .string => |string| std.debug.print("`{s}`\n", .{string}),
            .list => |list| for (list) |value| {
                value.debugPrint();
                std.debug.print(", ", .{});
            },
            inline else => |payload| std.debug.print("{}\n", .{payload}),
        }
    }
}

pub fn debugStackPrint(self: VM) void {
    for (self.stack.items, 0..) |v, idx| {
        std.debug.print("{d:0>2}: ", .{idx});
        v.debugPrint();
        std.debug.print("\n", .{});
    }
}

pub const RefValue = struct {
    ref_count: usize = 1,
    value: *Value,

    pub fn ref(self: *RefValue) void {
        self.ref_count += 1;
    }

    pub fn deref(self: *RefValue) ?*Value {
        self.ref_count -= 1;
        if (self.ref_count == 0) {
            return self.value;
        } else {
            return null;
        }
    }
};

pub const MemoryPool = struct {
    gpa: Allocator,
    pool: std.AutoHashMapUnmanaged(usize, RefValue),

    pub fn init(gpa: Allocator) MemoryPool {
        return .{ .gpa = gpa };
    }

<<<<<<< HEAD
    pub fn get(self: *MemoryPool, idx: usize) *Value {}

    pub fn clone(self: *MemoryPool, idx: usize) usize {}

    pub fn deinit(self: *MemoryPool) void {}
=======
    pub fn get(self: *MemoryPool, idx: usize) *Value {
        return self.pool.get(idx).?.value;
    }

    pub fn clone(self: *MemoryPool, idx: usize) void {
        self.pool.getPtr(idx).?.ref();
    }

    pub fn deinit(self: *MemoryPool) void {
        _ = self;
    }
>>>>>>> 65fe3503
};

pub const Value = union(enum) {
    number: isize,
    string: []const u8,
    list: []const Value,
    bool: bool,
    /// index into VM.blocks
    block: u32,
    null: void,

    pub const Type = std.meta.Tag(Value);

    pub fn dupe(self: Value, gpa: Allocator) !Value {
        return switch (self) {
            .number, .bool, .block, .null => self,
            .string => .{ .string = try gpa.dupe(u8, self.string) },
            .list => blk: {
                const new_list = try gpa.alloc(Value, self.list.len);
                for (new_list, self.list) |*nv, v| {
                    nv.* = try v.dupe(gpa);
                }
                break :blk .{ .list = new_list };
            },
        };
    }

    pub fn free(self: Value, gpa: Allocator) void {
        switch (self) {
            .string => gpa.free(self.string),
            .list => |list| {
                for (list) |el| el.free(gpa);
                gpa.free(list);
            },
            else => {},
        }
    }

    pub fn debugPrint(self: Value) void {
        switch (self) {
            .string => |string| std.debug.print("(Value.string)`{s}`", .{string}),
            .list => |list| {
                std.debug.print("(Value.list)[", .{});
                for (list) |value| {
                    value.debugPrint();
                    std.debug.print(", ", .{});
                }
                std.debug.print("]", .{});
            },
            .null => std.debug.print("(Value.null)", .{}),
            inline else => |payload| std.debug.print("(Value.{s}){}", .{ @tagName(self), payload }),
        }
    }

    pub fn dump(self: Value, output: anytype) !void {
        switch (self) {
            .number => |number| try output.print("{}", .{number}),
            .string => |string| {
                try output.writeAll("\"");
                var buff = std.io.bufferedWriter(output);
                var writer = buff.writer();
                for (string) |char| {
                    switch (char) {
                        '\t' => try writer.writeAll("\\t"),
                        '\n' => try writer.writeAll("\\n"),
                        '\r' => try writer.writeAll("\\r"),
                        '\\' => try writer.writeAll("\\\\"),
                        '"' => try writer.writeAll("\\\""),
                        else => try writer.writeByte(char),
                    }
                }
                try buff.flush();
                try output.writeAll("\"");
            },
            .bool => |value| try output.writeAll(if (value) "true" else "false"),
            .block => {},
            .null => try output.writeAll("null"),
            .list => |list| {
                try output.writeAll("[");
                for (list, 0..) |elem, idx| {
                    try elem.dump(output);
                    if (idx != list.len - 1) try output.writeAll(", ");
                }
                try output.writeAll("]");
            },
        }
    }

    pub fn toNumber(self: Value) isize {
        switch (self) {
            .number => |value| return value,
            .null => return 0,
            .bool => |value| return @intFromBool(value),
            .string => |string| {
                if (string.len == 0) return 0;

                var start_idx: usize = 0;
                while (start_idx < string.len and std.ascii.isWhitespace(string[start_idx])) {
                    start_idx += 1;
                }
                var end_idx: usize = start_idx;
                if (string[start_idx] == '-' or string[start_idx] == '+') end_idx += 1;
                while (end_idx < string.len and std.ascii.isDigit(string[end_idx])) {
                    end_idx += 1;
                }
                if (start_idx > 0 and (string[start_idx - 1] == '-' or string[start_idx - 1] == '+')) {
                    start_idx -= 1;
                }

                return std.fmt.parseInt(isize, string[start_idx..end_idx], 10) catch 0;
            },
            .list => |list| return @intCast(list.len),
            .block => return 0,
        }
    }

    pub fn toBool(self: Value) bool {
        switch (self) {
            .bool => |value| return value,
            .null => return false,
            .number => |value| return value != 0,
            .string => |string| return string.len > 0,
            .list => |list| return list.len > 0,
            .block => return false,
        }
    }

    pub fn toString(self: Value, gpa: Allocator) ![]const u8 {
        switch (self) {
            .string => |str| return gpa.dupe(u8, str),
            .null => return gpa.dupe(u8, &.{}),
            .number => |value| return std.fmt.allocPrint(gpa, "{}", .{value}),
            .bool => |value| return if (value) gpa.dupe(u8, "true") else gpa.dupe(u8, "false"),
            .block => return gpa.dupe(u8, &.{}),
            .list => |list| {
                const strings = try gpa.alloc([]const u8, list.len);
                defer gpa.free(strings);
                for (list, strings) |v, *str| {
                    str.* = try v.toString(gpa);
                }
                defer {
                    for (strings) |str| {
                        gpa.free(str);
                    }
                }
                return std.mem.join(gpa, "\n", strings);
            },
        }
    }

    pub fn toList(self: Value, gpa: Allocator) ![]const Value {
        switch (self) {
            .list => |value| return gpa.dupe(Value, value),
            .null => return gpa.dupe(Value, &.{}),
            .number => |value| {
                if (value == 0) {
                    return gpa.dupe(Value, &.{.{ .number = 0 }});
                }
                const digit_count = std.fmt.count("{}", .{@abs(value)});
                const sgn: isize = if (value < 0) -1 else 1;
                var digits = try gpa.alloc(Value, digit_count);
                var number = @abs(value);

                var idx: usize = 0;
                while (number > 0) : (idx += 1) {
                    digits[idx] = .{ .number = sgn * @as(isize, @intCast(number % 10)) };
                    number /= 10;
                }
                std.mem.reverse(Value, digits);

                return digits;
            },
            .bool => |value| {
                if (value) {
                    return gpa.dupe(Value, &.{.{ .bool = true }});
                } else {
                    const list = try gpa.alloc(Value, 0);
                    return list;
                }
            },
            .string => |string| {
                var list = try gpa.alloc(Value, string.len);
                for (string, 0..) |c, idx| {
                    list[idx] = .{ .string = try gpa.dupe(u8, &.{c}) };
                }
                return list;
            },
            .block => return gpa.dupe(Value, &.{}),
        }
    }

    pub fn len(self: Value) Value {
        return .{
            .number = @intCast(switch (self) {
                .list => |value| value.len,
                .null => 0,
                .number => |value| std.fmt.count("{}", .{@abs(value)}),
                .bool => |value| @intFromBool(value),
                .string => |value| value.len,
                .block => 0,
            }),
        };
    }

    pub fn order(self: Value, other: Value, alloc: Allocator) !std.math.Order {
        switch (self) {
            .number => |num1| {
                const num2 = other.toNumber();
                return std.math.order(num1, num2);
            },
            .bool => |bool1| {
                const bool2 = other.toBool();
                if (bool1 == bool2) return .eq;
                if (!bool1 and bool2) return .lt;
                return .gt;
            },
            .block => return .eq,
            .null => return if (other == .null) .eq else .lt,
            .string => |str1| {
                const str2 = try other.toString(alloc);
                defer alloc.free(str2);
                return std.mem.order(u8, str1, str2);
            },
            .list => |lst1| {
                const lst2 = try other.toList(alloc);
                defer alloc.free(lst2);
                const n = @min(lst1.len, lst2.len);
                for (lst1[0..n], lst2[0..n]) |lhs_elem, rhs_elem| {
                    switch (try lhs_elem.order(rhs_elem, alloc)) {
                        .eq => continue,
                        .lt => return .lt,
                        .gt => return .gt,
                    }
                }
                return std.math.order(lst1.len, lst2.len);
            },
        }
    }

    pub fn equals(self: Value, other: Value) bool {
        switch (self) {
            .number => |num1| {
                return switch (other) {
                    .number => |num2| num1 == num2,
                    else => false,
                };
            },
            .bool => |bool1| {
                return switch (other) {
                    .bool => |bool2| bool1 == bool2,
                    else => false,
                };
            },
            .null => return other == .null,
            .block => |b1| {
                return switch (other) {
                    .block => |b2| b1 == b2,
                    else => false,
                };
            },
            .string => |str1| {
                return switch (other) {
                    .string => |str2| std.mem.eql(u8, str1, str2),
                    else => false,
                };
            },
            .list => |lst1| {
                switch (other) {
                    .list => |lst2| {
                        if (lst1.len != lst2.len) return false;
                        for (lst1, lst2) |e1, e2| {
                            if (!e1.equals(e2)) return false;
                        }
                        return true;
                    },
                    else => return false,
                }
            },
        }
    }

    pub fn mutate(self: *Value, new_type: Type, gpa: Allocator) !void {
        if (self.* == new_type) return;
        const old_self = self.*;
        defer old_self.free(gpa);
        switch (new_type) {
            .number => self.* = .{ .number = self.toNumber() },
            .string => self.* = .{ .string = try self.toString(gpa) },
            .list => self.* = .{ .list = try self.toList(gpa) },
            .bool => self.* = .{ .bool = self.toBool() },
            .block => unreachable,
            .null => self.* = .null,
        }
    }
};

pub const Instr = union(enum) {
    true,
    false,
    null,
    empty_list,
    prompt,
    random,
    call,
    quit,
    dump,
    output,
    length,
    not,
    negate,
    ascii,
    box,
    head,
    tail,
    add,
    sub,
    mult,
    div,
    mod,
    exp,
    less,
    greater,
    equal,
    andthen,
    orthen,
    drop,
    dupe,
    nop,
    invalid,
    /// index to jump to
    jump: usize,
    /// index to jump to on falsy
    cond: usize,
    get,
    set,
    /// variable index
    load_variable: u32,
    /// variable index
    store_variable: u32,
    /// block index
    block: u32,
    /// constant index
    constant: u32,
};

const std = @import("std");
const Allocator = std.mem.Allocator;
const builtin = @import("builtin");
const build_options = @import("build_options");
const sanitize = build_options.sanitize;<|MERGE_RESOLUTION|>--- conflicted
+++ resolved
@@ -671,13 +671,6 @@
         return .{ .gpa = gpa };
     }
 
-<<<<<<< HEAD
-    pub fn get(self: *MemoryPool, idx: usize) *Value {}
-
-    pub fn clone(self: *MemoryPool, idx: usize) usize {}
-
-    pub fn deinit(self: *MemoryPool) void {}
-=======
     pub fn get(self: *MemoryPool, idx: usize) *Value {
         return self.pool.get(idx).?.value;
     }
@@ -689,7 +682,6 @@
     pub fn deinit(self: *MemoryPool) void {
         _ = self;
     }
->>>>>>> 65fe3503
 };
 
 pub const Value = union(enum) {
